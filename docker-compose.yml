--- conflicted
+++ resolved
@@ -106,12 +106,8 @@
       API_EXTERNAL_URL: ${API_EXTERNAL_URL}
 
       GOTRUE_DB_DRIVER: postgres
-<<<<<<< HEAD
       GOTRUE_DB_DATABASE_URL: postgres://postgres:${POSTGRES_PASSWORD:-supabase123}@db:5432/_supabase
-=======
-      GOTRUE_DB_DATABASE_URL: postgres://supabase_auth_admin:${POSTGRES_PASSWORD}@${POSTGRES_HOST}:${POSTGRES_PORT}/${POSTGRES_DB}
-
->>>>>>> b385b2bd
+
       GOTRUE_SITE_URL: ${SITE_URL}
       GOTRUE_URI_ALLOW_LIST: ${ADDITIONAL_REDIRECT_URLS}
       GOTRUE_DISABLE_SIGNUP: ${DISABLE_SIGNUP}
@@ -265,11 +261,7 @@
       SERVICE_KEY: ${SERVICE_ROLE_KEY}
       POSTGREST_URL: http://rest:3000
       PGRST_JWT_SECRET: ${JWT_SECRET}
-<<<<<<< HEAD
       DATABASE_URL: ecto://postgres:${POSTGRES_PASSWORD:-supabase123}@db:5432/_supabase
-=======
-      DATABASE_URL: postgres://supabase_storage_admin:${POSTGRES_PASSWORD}@${POSTGRES_HOST}:${POSTGRES_PORT}/${POSTGRES_DB}
->>>>>>> b385b2bd
       FILE_SIZE_LIMIT: 52428800
       STORAGE_BACKEND: file
       FILE_STORAGE_BACKEND_PATH: /var/lib/storage
@@ -486,16 +478,9 @@
     image: supabase/supavisor:2.5.7
     restart: unless-stopped
     ports:
-<<<<<<< HEAD
       - ${POOLER_PROXY_PORT_TRANSACTION:-6543}:6543
     # volumes:
       # - ./volumes/pooler/pooler.exs:/etc/pooler/pooler.exs:ro,z
-=======
-      - ${POSTGRES_PORT}:5432
-      - ${POOLER_PROXY_PORT_TRANSACTION}:6543
-    volumes:
-      - ./volumes/pooler/pooler.exs:/etc/pooler/pooler.exs:ro,z
->>>>>>> b385b2bd
     healthcheck:
       test:
         [
@@ -520,14 +505,9 @@
       POSTGRES_PORT: ${POSTGRES_PORT}
       POSTGRES_DB: ${POSTGRES_DB}
       POSTGRES_PASSWORD: ${POSTGRES_PASSWORD}
-<<<<<<< HEAD
       DATABASE_URL: ecto://postgres:${POSTGRES_PASSWORD:-supabase123}@db:5432/_supabase
       CLUSTER_POSTGRES: "true"
       MIX_ENV: prod
-=======
-      DATABASE_URL: ecto://supabase_admin:${POSTGRES_PASSWORD}@${POSTGRES_HOST}:${POSTGRES_PORT}/_supabase
-      CLUSTER_POSTGRES: true
->>>>>>> b385b2bd
       SECRET_KEY_BASE: ${SECRET_KEY_BASE}
       VAULT_ENC_KEY: ${VAULT_ENC_KEY}
       API_JWT_SECRET: ${JWT_SECRET}
